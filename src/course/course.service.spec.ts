--- conflicted
+++ resolved
@@ -1,34 +1,7 @@
 import { Test, TestingModule } from '@nestjs/testing';
 import { CourseService } from './course.service';
 import { getRepositoryToken } from '@nestjs/typeorm';
-<<<<<<< HEAD
-import { Course } from './course.entity';
-import { Repository } from 'typeorm';
-import { NotFoundException } from '@nestjs/common';
 
-const mockCourse = {
-  id: 1,
-  title: 'Test Course',
-  description: 'This is a test',
-  status: 'draft',
-};
-
-const mockCourses = [
-  { ...mockCourse },
-  { id: 2, title: 'Another Course', description: 'Another test', status: 'published' },
-];
-=======
-import { Course } from './entities/course.entity';
-import { Repository } from 'typeorm';
-
-const mockCourse = {
-  id: '1',
-  title: 'Test Course',
-  description: 'Test Description',
-  difficulty: 'Beginner',
-  modules: [],
-};
->>>>>>> 986ff522
 
 describe('CourseService', () => {
   let service: CourseService;
@@ -37,20 +10,6 @@
   const mockRepo = {
     create: jest.fn().mockImplementation((dto) => dto),
     save: jest.fn().mockResolvedValue(mockCourse),
-<<<<<<< HEAD
-    find: jest.fn().mockResolvedValue(mockCourses),
-    findOneBy: jest.fn().mockResolvedValue(mockCourse),
-    remove: jest.fn().mockResolvedValue(undefined),
-    count: jest.fn().mockResolvedValue(1),
-    findByIds: jest.fn().mockResolvedValue(mockCourses),
-=======
-    find: jest.fn().mockResolvedValue([mockCourse]),
-    findOne: jest.fn().mockResolvedValue(mockCourse),
-    update: jest.fn().mockResolvedValue({ affected: 1 }),
-    delete: jest.fn().mockResolvedValue({ affected: 1 }),
->>>>>>> 986ff522
-  };
-
   beforeEach(async () => {
     const module: TestingModule = await Test.createTestingModule({
       providers: [
@@ -71,115 +30,10 @@
   });
 
   it('should create a course', async () => {
-<<<<<<< HEAD
-    const result = await service.create(mockCourse);
-    expect(repo.create).toHaveBeenCalledWith(mockCourse);
-    expect(repo.save).toHaveBeenCalled();
-=======
-    const dto = { ...mockCourse };
-    const result = await service.create(dto);
-    expect(repo.create).toHaveBeenCalledWith(dto);
-    expect(repo.save).toHaveBeenCalledWith(dto);
->>>>>>> 986ff522
+
     expect(result).toEqual(mockCourse);
   });
 
   it('should find all courses', async () => {
     const result = await service.findAll();
-    expect(repo.find).toHaveBeenCalled();
-<<<<<<< HEAD
-    expect(result).toEqual(mockCourses);
-  });
-
-  it('should find one course by ID', async () => {
-    const result = await service.findOne(1);
-    expect(repo.findOneBy).toHaveBeenCalledWith({ id: 1 });
-    expect(result).toEqual(mockCourse);
-  });
-
-  it('should throw NotFoundException if course not found', async () => {
-    jest.spyOn(repo, 'findOneBy').mockResolvedValueOnce(null);
-    await expect(service.findOne(99)).rejects.toThrow(NotFoundException);
-  });
-
-  it('should update a course', async () => {
-    const updated = { ...mockCourse, title: 'Updated Title' };
-    jest.spyOn(repo, 'save').mockResolvedValue(updated);
-    const result = await service.update(1, { title: 'Updated Title' });
-    expect(result.title).toBe('Updated Title');
-  });
-
-  it('should delete a course', async () => {
-    const result = await service.remove(1);
-    expect(repo.remove).toHaveBeenCalled();
-    expect(result).toBeUndefined();
-  });
-
-  it('should bulk create courses', async () => {
-    jest.spyOn(repo, 'save').mockResolvedValue(mockCourses);
-    const result = await service.bulkCreate(mockCourses);
-    expect(repo.create).toHaveBeenCalled();
-    expect(result.length).toBe(2);
-  });
-
-  it('should bulk update courses', async () => {
-    const updates = [
-      { id: 1, data: { title: 'Updated 1' } },
-      { id: 2, data: { title: 'Updated 2' } },
-    ];
-    jest.spyOn(repo, 'save').mockResolvedValue(mockCourses);
-    const result = await service.bulkUpdate(updates);
-    expect(result.length).toBe(2);
-  });
-
-  it('should bulk delete courses', async () => {
-    const result = await service.bulkDelete([1, 2]);
-    expect(repo.findByIds).toHaveBeenCalledWith([1, 2]);
-    expect(repo.remove).toHaveBeenCalled();
-    expect(result).toBeUndefined();
-  });
-
-  it('should get course analytics', async () => {
-    const result = await service.getCourseAnalytics();
-    expect(result).toEqual({
-      total: 1,
-      published: 1,
-      draft: 1,
-      archived: 1,
-    });
-  });
-
-  it('should update course status', async () => {
-    const updated = { ...mockCourse, status: 'published' };
-    jest.spyOn(repo, 'save').mockResolvedValue(updated);
-    const result = await service.updateStatus(1, 'published');
-    expect(result.status).toBe('published');
-  });
-
-  it('should find by status', async () => {
-    const result = await service.findByStatus('draft');
-    expect(result).toEqual(mockCourses);
-=======
-    expect(result).toEqual([mockCourse]);
-  });
-
-  it('should find one course by id', async () => {
-    const result = await service.findOne('1');
-    expect(repo.findOne).toHaveBeenCalledWith({ where: { id: '1' } });
-    expect(result).toEqual(mockCourse);
-  });
-
-  it('should update a course', async () => {
-    const dto = { title: 'Updated Title' };
-    await service.update('1', dto);
-    expect(repo.update).toHaveBeenCalledWith('1', dto);
-    expect(repo.findOne).toHaveBeenCalledWith({ where: { id: '1' } });
-  });
-
-  it('should delete a course', async () => {
-    const result = await service.remove('1');
-    expect(repo.delete).toHaveBeenCalledWith('1');
-    expect(result).toEqual({ affected: 1 });
->>>>>>> 986ff522
-  });
-});+    expect(repo.find).toHaveBeenCalled();