--- conflicted
+++ resolved
@@ -341,15 +341,7 @@
 
     // Only mentor or mentee involved can update status
     if (match.mentorId !== userId && match.menteeId !== userId) {
-<<<<<<< HEAD
-      throw new BadRequestException('User not authorized to update this match status');
-=======
-      throw new BadRequestException(
-        'You are not authorized to update this match',
-      );
->>>>>>> 809901d5
-    }
-
+    }
     match.status = updateMatchStatusDto.status;
 
     const updatedMatch = await this.matchRepository.save(match);
@@ -363,158 +355,5 @@
   /**
    * Private helper: Send notifications on new match creation
    */
-<<<<<<< HEAD
-  private async sendMatchNotifications(match: MentorshipMatch): Promise<void> {
-    // Notify mentee
-    await this.notificationsService.sendNotification({
-      userId: match.menteeId,
-      title: 'New Mentorship Match',
-      message: `You have a new mentorship match with mentor ${match.mentorId}.`,
-      metadata: { matchId: match.id },
-=======
-  async getUserMatches(
-    userId: string,
-    status?: MatchStatus,
-  ): Promise<MentorshipMatch[]> {
-    const whereCondition: any = [{ mentorId: userId }, { menteeId: userId }];
-
-    if (status) {
-      whereCondition[0].status = status;
-      whereCondition[1].status = status;
-    }
-
-    return this.matchRepository.find({
-      where: whereCondition,
-      order: { createdAt: 'DESC' },
->>>>>>> 809901d5
-    });
-
-<<<<<<< HEAD
-    // Notify mentor
-    await this.notificationsService.sendNotification({
-      userId: match.mentorId,
-      title: 'New Mentorship Match',
-      message: `You have a new mentorship match with mentee ${match.menteeId}.`,
-      metadata: { matchId: match.id },
-    });
-  }
-
-  /**
-   * Private helper: Notify match status updates
-   */
-  private async sendMatchStatusUpdateNotification(match: MentorshipMatch): Promise<void> {
-    const otherUserId = match.mentorId === match.lastUpdatedBy ? match.menteeId : match.mentorId;
-
-    await this.notificationsService.sendNotification({
-      userId: otherUserId,
-      title: 'Mentorship Match Status Updated',
-      message: `The mentorship match status has been updated to ${match.status}.`,
-      metadata: { matchId: match.id, status: match.status },
-    });
-=======
-  /**
-   * Get a specific match by ID
-   */
-  async getMatchById(
-    userId: string,
-    matchId: string,
-  ): Promise<MentorshipMatch> {
-    const match = await this.matchRepository.findOne({
-      where: { id: matchId },
-    });
-
-    if (!match) {
-      throw new NotFoundException(`Match with ID ${matchId} not found`);
-    }
-
-    // Verify user is either the mentor or mentee in this match
-    if (match.mentorId !== userId && match.menteeId !== userId) {
-      throw new BadRequestException(
-        'You are not authorized to view this match',
-      );
-    }
-
-    return match;
-  }
-
-  /**
-   * Send notifications for a new match
-   */
-  private async sendMatchNotifications(match: MentorshipMatch): Promise<void> {
-    try {
-      // Notify mentor
-      await this.notificationsService.create({
-        userId: match.mentorId,
-        title: 'New Mentorship Match',
-        content: `You have a new mentee match with compatibility score of ${match.compatibilityScore}%`,
-        types: [NotificationType.IN_APP], // Use enum value instead of string
-        category: 'mentorship',
-        metadata: { matchId: match.id },
-      });
-
-      // Notify mentee
-      await this.notificationsService.create({
-        userId: match.menteeId,
-        title: 'New Mentorship Match',
-        content: `You have been matched with a mentor with compatibility score of ${match.compatibilityScore}%`,
-        types: [NotificationType.IN_APP], // Use enum value instead of string
-        category: 'mentorship',
-        metadata: { matchId: match.id },
-      });
-    } catch (error) {
-      this.logger.error(
-        `Failed to send match notifications: ${error.message}`,
-        error.stack,
-      );
-      // Don't throw the error, as we don't want to fail the match creation if notifications fail
-    }
-  }
-
-  private async sendStatusUpdateNotification(
-    match: MentorshipMatch,
-    updatedByUserId: string,
-  ): Promise<void> {
-    try {
-      // Determine recipient (the other user in the match)
-      const recipientId =
-        match.mentorId === updatedByUserId ? match.menteeId : match.mentorId;
-      const role = match.mentorId === updatedByUserId ? 'Mentor' : 'Mentee';
-
-      // Create message based on status
-      let content = '';
-      switch (match.status) {
-        case MatchStatus.ACCEPTED:
-          content = `${role} has accepted your mentorship match request`;
-          break;
-        case MatchStatus.DECLINED:
-          content = `${role} has declined your mentorship match request`;
-          break;
-        case MatchStatus.COMPLETED:
-          content = `${role} has marked your mentorship as completed`;
-          break;
-        case MatchStatus.CANCELED:
-          content = `${role} has canceled your mentorship match`;
-          break;
-        default:
-          content = `${role} has updated your mentorship match status to ${match.status}`;
-      }
-
-      // Send notification
-      await this.notificationsService.create({
-        userId: recipientId,
-        title: 'Mentorship Status Update',
-        content,
-        types: [NotificationType.IN_APP], // Use enum value instead of string
-        category: 'mentorship',
-        metadata: { matchId: match.id, status: match.status },
-      });
-    } catch (error) {
-      this.logger.error(
-        `Failed to send status update notification: ${error.message}`,
-        error.stack,
-      );
-      // Don't throw the error, as we don't want to fail the status update if notification fails
-    }
->>>>>>> 809901d5
   }
 }