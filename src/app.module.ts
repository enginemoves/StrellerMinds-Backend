import { Module } from '@nestjs/common';
import { ConfigModule, ConfigService } from '@nestjs/config';
import { TypeOrmModule } from '@nestjs/typeorm';
import * as path from 'path';

import { UsersModule } from './users/users.module';
import { CoursesModule } from './courses/courses.module';
import { AuthModule } from './auth/auth.module';
import { CertificateModule } from './certificate/certificate.module';
import { ForumModule } from './forum/forum.module';
import { PaymentModule } from './payment/payment.module';
import { NotificationModule } from './notification/notification.module';
import { BlockchainModule } from './blockchain/blockchain.module';
import { FilesModule } from './files/files.module';
import { EmailModule } from './email/email.module';
import { HealthModule } from './health/health.module';
import { LessonModule } from './lesson/lesson.module';
import { IpfsModule } from './ipfs/ipfs.module';
import { ModerationModule } from './moderation/moderation.module';
import { CatogoryModule } from './catogory/catogory.module';
import { PostModule } from './post/post.module';
import { TopicModule } from './topic/topic.module';
import { SubmissionModule } from './submission/submission.module';
import { UserProfilesModule } from './user-profiles/user-profiles.module';
import { CredentialModule } from './credential/credential.module';
import { AppController } from './app.controller';
import { AppService } from './app.service';
<<<<<<< HEAD
import { FeedbackModule } from './feedback/feedback.module';
=======
import databaseConfig from './config/database.config';

const ENV = process.env.NODE_ENV
console.log('NODE_ENV:', process.env.NODE_ENV);
console.log('ENV:', ENV);
>>>>>>> 42af8060

@Module({
  imports: [
    // Global Config
    ConfigModule.forRoot({
      isGlobal: true,
      envFilePath: !ENV ? '.env' : `.env.${ENV.trim()}`,
      load: [databaseConfig],
    }),

    // Database
    TypeOrmModule.forRootAsync({
      imports: [ConfigModule],
      inject: [ConfigService],
      useFactory: async (configService: ConfigService) => ({
        type: 'postgres',
        host: configService.get<string>('database.host'),
        port: configService.get<number>('database.port'),
        username: configService.get<string>('database.user'),
        password: configService.get<string>('database.password'),
        database: configService.get<string>('database.name'),
        autoLoadEntities: configService.get<boolean>('database.autoload'),
        synchronize: configService.get<boolean>('database.synchronize'),
      }),
    }),
    UsersModule,
    CoursesModule,
    AuthModule,
    CertificateModule,
    ForumModule,
    PaymentModule,
    NotificationModule,
    BlockchainModule,
    FilesModule,
    EmailModule,
    HealthModule,
    LessonModule,
    IpfsModule,
    ModerationModule,
    CatogoryModule,
    PostModule,
    TopicModule,
    SubmissionModule,
    UserProfilesModule,
    CredentialModule,
    FeedbackModule,
  ],
  controllers: [AppController],
  providers: [AppService],
})
export class AppModule {}<|MERGE_RESOLUTION|>--- conflicted
+++ resolved
@@ -25,15 +25,12 @@
 import { CredentialModule } from './credential/credential.module';
 import { AppController } from './app.controller';
 import { AppService } from './app.service';
-<<<<<<< HEAD
 import { FeedbackModule } from './feedback/feedback.module';
-=======
 import databaseConfig from './config/database.config';
 
 const ENV = process.env.NODE_ENV
 console.log('NODE_ENV:', process.env.NODE_ENV);
 console.log('ENV:', ENV);
->>>>>>> 42af8060
 
 @Module({
   imports: [
