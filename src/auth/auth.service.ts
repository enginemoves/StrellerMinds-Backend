import {
  Injectable,
  UnauthorizedException,
  BadRequestException,
  Inject,
} from '@nestjs/common';
import { IAuthStrategy } from './strategies/auth-strategy.interface';
import { AuthResponseDto } from './dto/auth-response.dto';

@Injectable()
export class AuthService {
  constructor(
    @Inject('AUTH_STRATEGIES')
    private readonly strategies: IAuthStrategy[],
  ) {}

  private getStrategy(name: string): IAuthStrategy {
    const strategy = this.strategies.find((s) => s.name === name);
    if (!strategy) {
      throw new BadRequestException(`Unsupported auth strategy: ${name}`);
    }
    return strategy;
  }

  async validate(strategyName: string, credentials: any): Promise<any> {
    const strategy = this.getStrategy(strategyName);
    return strategy.validate(credentials);
  }

  async login(strategyName: string, user: any): Promise<AuthResponseDto> {
    const strategy = this.getStrategy(strategyName);
    return strategy.login(user);
  }

<<<<<<< HEAD
  // 🔐 Used by Google/GitHub strategies
async validateOAuthLogin(profile: any, provider: string) {
  const email = profile.emails?.[0]?.value;
  if (!email) throw new BadRequestException('Email not found in OAuth profile');

  let user = await this.usersService.findByEmail(email);

  if (!user) {
    // Create new user from OAuth
    user = await this.usersService.create({
      email,
      firstName: profile.name?.givenName || profile.displayName || '',
      lastName: profile.name?.familyName || '',
      provider,
      providerId: profile.id,
      isEmailVerified: true, // OAuth emails are assumed verified
    });
  }

  return user;
}

// 🎟️ Return JWT & user after social login
async loginWithRedirect(user: any): Promise<AuthResponseDto> {
  const tokens = await this.generateTokens(user);
  return {
    access_token: tokens.accessToken,
    refresh_token: tokens.refreshToken,
    expires_in: tokens.expiresIn,
    user: {
      id: user.id,
      email: user.email,
      roles: user.roles,
    },
  };
}


  async refreshToken(userId: string, refreshToken: string) {
    try {
      await this.jwtService.verify(refreshToken, {
        secret: this.configService.get<string>('REFRESH_TOKEN_SECRET'),
      });

      const tokenEntity = await this.refreshTokenRepository.findOne({
        where: {
          userId,
          isRevoked: false,
          expiresAt: MoreThan(new Date()),
        },
      });

      if (!tokenEntity) throw new UnauthorizedException('Invalid or expired refresh token');

      const isTokenValid = await bcrypt.compare(refreshToken, tokenEntity.token);
      if (!isTokenValid) throw new UnauthorizedException('Invalid refresh token');

      await this.refreshTokenRepository.update(tokenEntity.id, { isRevoked: true });

      const user = await this.usersService.findById(userId);
      return this.generateTokens(user);
    } catch (error) {
      throw new UnauthorizedException('Invalid refresh token');
=======
  async register(strategyName: string, credentials: any): Promise<AuthResponseDto> {
    const strategy = this.getStrategy(strategyName);
    if (!strategy.register) {
      throw new BadRequestException(`Register not supported for ${strategyName}`);
>>>>>>> 5adb0817
    }
    return strategy.register(credentials);
  }
}<|MERGE_RESOLUTION|>--- conflicted
+++ resolved
@@ -32,76 +32,10 @@
     return strategy.login(user);
   }
 
-<<<<<<< HEAD
-  // 🔐 Used by Google/GitHub strategies
-async validateOAuthLogin(profile: any, provider: string) {
-  const email = profile.emails?.[0]?.value;
-  if (!email) throw new BadRequestException('Email not found in OAuth profile');
-
-  let user = await this.usersService.findByEmail(email);
-
-  if (!user) {
-    // Create new user from OAuth
-    user = await this.usersService.create({
-      email,
-      firstName: profile.name?.givenName || profile.displayName || '',
-      lastName: profile.name?.familyName || '',
-      provider,
-      providerId: profile.id,
-      isEmailVerified: true, // OAuth emails are assumed verified
-    });
-  }
-
-  return user;
-}
-
-// 🎟️ Return JWT & user after social login
-async loginWithRedirect(user: any): Promise<AuthResponseDto> {
-  const tokens = await this.generateTokens(user);
-  return {
-    access_token: tokens.accessToken,
-    refresh_token: tokens.refreshToken,
-    expires_in: tokens.expiresIn,
-    user: {
-      id: user.id,
-      email: user.email,
-      roles: user.roles,
-    },
-  };
-}
-
-
-  async refreshToken(userId: string, refreshToken: string) {
-    try {
-      await this.jwtService.verify(refreshToken, {
-        secret: this.configService.get<string>('REFRESH_TOKEN_SECRET'),
-      });
-
-      const tokenEntity = await this.refreshTokenRepository.findOne({
-        where: {
-          userId,
-          isRevoked: false,
-          expiresAt: MoreThan(new Date()),
-        },
-      });
-
-      if (!tokenEntity) throw new UnauthorizedException('Invalid or expired refresh token');
-
-      const isTokenValid = await bcrypt.compare(refreshToken, tokenEntity.token);
-      if (!isTokenValid) throw new UnauthorizedException('Invalid refresh token');
-
-      await this.refreshTokenRepository.update(tokenEntity.id, { isRevoked: true });
-
-      const user = await this.usersService.findById(userId);
-      return this.generateTokens(user);
-    } catch (error) {
-      throw new UnauthorizedException('Invalid refresh token');
-=======
   async register(strategyName: string, credentials: any): Promise<AuthResponseDto> {
     const strategy = this.getStrategy(strategyName);
     if (!strategy.register) {
       throw new BadRequestException(`Register not supported for ${strategyName}`);
->>>>>>> 5adb0817
     }
     return strategy.register(credentials);
   }
