import { User } from '../../users/entities/user.entity';
import {
  Entity,
  PrimaryGeneratedColumn,
  Column,
  ManyToOne,
  Index,
  CreateDateColumn,
} from 'typeorm';

@Entity('auth_tokens')
export class AuthToken {
  @PrimaryGeneratedColumn('uuid')
  id: string;

  @Column({ length: 500 })
  token: string;

  @Column()
  expiresAt: Date;

  @Column({ default: false })
  isRevoked: boolean;

  @Column({ nullable: true })
  deviceInfo: string;

  @Column({ nullable: true })
  ipAddress: string;
<<<<<<< HEAD

  @Column({ default: 'login' })
  purpose: 'login' | 'reset_password';
=======
>>>>>>> 08b5361f

  @CreateDateColumn()
  createdAt: Date;

  // Many-to-One relationship with the User entity
<<<<<<< HEAD
  @ManyToOne(() => User, (user) => user.authTokens, {
=======
  @ManyToOne(() => User, (user) => user.id, {
>>>>>>> 08b5361f
    nullable: false,
    onDelete: 'CASCADE',
  })
  @Index()
  user: User;
}<|MERGE_RESOLUTION|>--- conflicted
+++ resolved
@@ -27,22 +27,16 @@
 
   @Column({ nullable: true })
   ipAddress: string;
-<<<<<<< HEAD
 
   @Column({ default: 'login' })
   purpose: 'login' | 'reset_password';
-=======
->>>>>>> 08b5361f
 
   @CreateDateColumn()
   createdAt: Date;
 
   // Many-to-One relationship with the User entity
-<<<<<<< HEAD
   @ManyToOne(() => User, (user) => user.authTokens, {
-=======
   @ManyToOne(() => User, (user) => user.id, {
->>>>>>> 08b5361f
     nullable: false,
     onDelete: 'CASCADE',
   })
