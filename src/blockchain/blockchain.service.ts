import { Injectable, Logger } from '@nestjs/common';
import { ConfigService } from '@nestjs/config';
import { BlockchainMonitoringService } from './monitoring.service';
<<<<<<< HEAD
import { BatchOperationType, BatchProcessingConfig, BatchResult, BatchSummary, BlockchainBatchService } from './batchprocess/batchprocess.service';
=======
import Web3 from 'web3';
>>>>>>> 74725808

@Injectable()
export class BlockchainService {
  private readonly logger = new Logger(BlockchainService.name);
  private web3: Web3;

  constructor(
    private readonly config: ConfigService,
    private readonly blockchainMonitoringService: BlockchainMonitoringService,
<<<<<<< HEAD
    private readonly batchService: BlockchainBatchService,
  ) {}
=======
  ) {
    const rpcUrl = this.config.get<string>('RPC_URL');
    if (!rpcUrl) {
      this.logger.error('RPC_URL is not defined in configuration');
      throw new Error('RPC_URL must be set');
    }
    this.web3 = new Web3(rpcUrl);
  }

  async isConnected(): Promise<boolean> {
    try {
      await this.web3.eth.getBlockNumber();
      return true;
    } catch (err) {
      this.logger.error('Blockchain RPC ping failed', err);
      return false;
    }
  }
>>>>>>> 74725808

  async verifyTransaction(txHash: string): Promise<{ verified: boolean }> {
    try {
      const receipt = await this.web3.eth.getTransactionReceipt(txHash);
      return { verified: receipt?.status === 1n || receipt?.status === true };
    } catch (err) {
      this.logger.error(`Failed to verify transaction: ${txHash}`, err);
      return { verified: false };
    }
  }

  async monitorTransaction(txHash: string): Promise<void> {
    return this.blockchainMonitoringService.monitorTransaction(txHash);
  }

  async getTransactionStatus(txHash: string): Promise<any> {
    return this.blockchainMonitoringService.getTransactionStatus(txHash);
  }

  getTransactionHistory(): any[] {
    return this.blockchainMonitoringService.getHistory();
  }


  /**
   * Add transaction verification to batch queue
   */
  async batchVerifyTransaction(txHash: string): Promise<string> {
    return this.batchService.addOperation(
      BatchOperationType.VERIFY_TRANSACTION,
      { txHash }
    );
  }

  /**
   * Add transaction monitoring to batch queue
   */
  async batchMonitorTransaction(txHash: string): Promise<string> {
    return this.batchService.addOperation(
      BatchOperationType.MONITOR_TRANSACTION,
      { txHash }
    );
  }

  /**
   * Add transaction status check to batch queue
   */
  async batchGetTransactionStatus(txHash: string): Promise<string> {
    return this.batchService.addOperation(
      BatchOperationType.GET_TRANSACTION_STATUS,
      { txHash }
    );
  }

  /**
   * Batch verify multiple transactions
   */
  async batchVerifyTransactions(txHashes: string[]): Promise<string[]> {
    const operations = txHashes.map(txHash => ({
      type: BatchOperationType.VERIFY_TRANSACTION,
      payload: { txHash }
    }));
    
    return this.batchService.addBatchOperations(operations);
  }

  /**
   * Batch monitor multiple transactions
   */
  async batchMonitorTransactions(txHashes: string[]): Promise<string[]> {
    const operations = txHashes.map(txHash => ({
      type: BatchOperationType.MONITOR_TRANSACTION,
      payload: { txHash }
    }));
    
    return this.batchService.addBatchOperations(operations);
  }

  /**
   * Get batch operation result
   */
  getBatchOperationResult(operationId: string): BatchResult | null {
    return this.batchService.getOperationResult(operationId);
  }

  /**
   * Get batch queue status
   */
  getBatchQueueStatus() {
    return this.batchService.getBatchQueueStatus();
  }

  /**
   * Force process current batch
   */
  async forceProcessBatch(): Promise<BatchSummary> {
    return this.batchService.forceProcessBatch();
  }

  /**
   * Update batch configuration
   */
  updateBatchConfig(config: Partial<BatchProcessingConfig>) {
    this.batchService.updateConfig(config);
  }
}<|MERGE_RESOLUTION|>--- conflicted
+++ resolved
@@ -1,11 +1,9 @@
 import { Injectable, Logger } from '@nestjs/common';
 import { ConfigService } from '@nestjs/config';
 import { BlockchainMonitoringService } from './monitoring.service';
-<<<<<<< HEAD
 import { BatchOperationType, BatchProcessingConfig, BatchResult, BatchSummary, BlockchainBatchService } from './batchprocess/batchprocess.service';
-=======
 import Web3 from 'web3';
->>>>>>> 74725808
+
 
 @Injectable()
 export class BlockchainService {
@@ -15,10 +13,7 @@
   constructor(
     private readonly config: ConfigService,
     private readonly blockchainMonitoringService: BlockchainMonitoringService,
-<<<<<<< HEAD
     private readonly batchService: BlockchainBatchService,
-  ) {}
-=======
   ) {
     const rpcUrl = this.config.get<string>('RPC_URL');
     if (!rpcUrl) {
@@ -26,7 +21,6 @@
       throw new Error('RPC_URL must be set');
     }
     this.web3 = new Web3(rpcUrl);
-  }
 
   async isConnected(): Promise<boolean> {
     try {
@@ -37,7 +31,7 @@
       return false;
     }
   }
->>>>>>> 74725808
+
 
   async verifyTransaction(txHash: string): Promise<{ verified: boolean }> {
     try {
