--- conflicted
+++ resolved
@@ -20,12 +20,8 @@
     "test:e2e": "jest --config ./test/jest-e2e.json"
   },
   "dependencies": {
-<<<<<<< HEAD
-    "@nestjs/common": "^10.4.15",
-=======
     "@nestjs/axios": "^4.0.0",
     "@nestjs/common": "^10.0.0",
->>>>>>> 26add85a
     "@nestjs/config": "^4.0.1",
     "@nestjs/core": "^10.0.0",
     "@nestjs/jwt": "^11.0.0",
